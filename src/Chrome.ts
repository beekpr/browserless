--- conflicted
+++ resolved
@@ -39,6 +39,7 @@
   port: number;
   maxConcurrentSessions: number;
   maxQueueLength: number;
+  prebootChrome: boolean;
 }
 
 interface chrome {
@@ -54,10 +55,8 @@
   public connectionTimeout: number;
 
   private proxy: any;
-<<<<<<< HEAD
+  private prebootChrome: boolean;
   private chromeSwarm: Promise<chrome>[];
-=======
->>>>>>> 4e2618fe
   private queue: any;
   private server: any;
   private debuggerScripts: any;
@@ -68,8 +67,16 @@
     this.maxQueueLength = opts.maxQueueLength + opts.maxConcurrentSessions;
     this.connectionTimeout = opts.connectionTimeout;
     this.chromeSwarm = [];
+    this.prebootChrome = opts.prebootChrome;
 
     this.debuggerScripts = new Map();
+
+    const addToSwarm = () => {
+      if (this.prebootChrome && (this.chromeSwarm.length < this.maxConcurrentSessions)) {
+        debug(`Adding Chrome instance to swarm, ${this.chromeSwarm.length} online`);
+        this.chromeSwarm.push(this.launchChrome());
+      }
+    };
 
     this.proxy = new httpProxy.createProxyServer();
     this.proxy.on('error', function (err, _req, res) {
@@ -85,40 +92,32 @@
       res.end(`Issue communicating with Chrome`);
     });
 
-    const addToSwarm = () => {
-      if (this.chromeSwarm.length < this.maxConcurrentSessions) {
-        debug(`Adding Chrome instance to swarm, ${this.chromeSwarm.length} online`);
-        this.chromeSwarm.push(this.launchChrome());
-      }
-    };
-
     this.queue = queue({
       concurrency: opts.maxConcurrentSessions,
       timeout: opts.connectionTimeout,
       autostart: true
     });
-
-<<<<<<< HEAD
+    this.queue.on('success', addToSwarm);
     this.queue.on('error', addToSwarm);
-    this.queue.on('success', addToSwarm);
-    this.queue.on('timeout', addToSwarm);
-
-    for (let i = 0; i < this.maxConcurrentSessions; i++) {
-      this.chromeSwarm.push(this.launchChrome());
-    }
-=======
     this.queue.on('timeout', (next, job) => {
       debug(`Timeout hit for session, closing.`);
       job.close();
+      addToSwarm();
       next();
     });
->>>>>>> 4e2618fe
+
+    if (this.prebootChrome) {
+      for (let i = 0; i < this.maxConcurrentSessions; i++) {
+        this.chromeSwarm.push(this.launchChrome());
+      }
+    }
 
     debug({
-      maxConcurrentSessions: opts.maxConcurrentSessions,
-      maxQueueLength: opts.maxQueueLength,
-      connectionTimeout: opts.connectionTimeout,
-      port: opts.port,
+      maxConcurrentSessions: this.maxConcurrentSessions,
+      maxQueueLength: this.maxQueueLength,
+      connectionTimeout: this.connectionTimeout,
+      port: this.port,
+      prebootChrome: this.prebootChrome
     }, `Final Options`);
   }
 
@@ -186,7 +185,7 @@
         debug(`${req.url}: Inbound WebSocket request, ${this.queue.length} in queue.`);
 
         if (this.queue.length >= this.maxQueueLength) {
-          debug(`${req.url}: Queue is full, rejecting`);
+          debug(`${req.url}: Queue is full, rejecting. ${this.queue.length} in queue`);
           socket.write('HTTP/1.1 429 Too Many Requests\r\n');
           socket.end();
           return;
@@ -213,7 +212,7 @@
               debug(`${req.url}: Chrome Launched.`);
 
               socket.on('close', () => {
-                debug(`${req.url}: Session closed. ${this.queue.length} in queue`);
+                debug(`${req.url}: Session closed, stopping Chrome. ${this.queue.length} in queue`);
                 chrome.close();
                 done();
               });
